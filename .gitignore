--- conflicted
+++ resolved
@@ -5,13 +5,10 @@
 !NOTICE.txt
 tmp*
 
-<<<<<<< HEAD
-=======
 # Test archive files
 /*.zip
 !testdata/*.zip
 
->>>>>>> 010f9295
 # VSCode config
 /.vscode/
 
