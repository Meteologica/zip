package zip

import (
	"errors"
	"fmt"
	"hash/crc32"
	"io"
	"path/filepath"
	"slices"
	"strings"
)

const bufferSize = 1 << 20 // 1M

// AppendMode specifies the way to append new file to existing zip archive.
type AppendMode int

const (
	// ZIP_APPEND_OVERWRITE removes the existing file data and append the new
	// data to the end of the zip archive.
	APPEND_MODE_OVERWRITE AppendMode = iota

	// ZIP_APPEND_KEEP_ORIGINAL will keep the original file data and only
	// write the new file data at the end of the existing zip archive file.
	// This mode will keep multiple file with same name into one archive file.
	APPEND_MODE_KEEP_ORIGINAL
)

// sectionReaderWriter implements [io.Reader], [io.Writer], [io.Seeker],
// [io.ReaderAt], [io.WriterAt] interfaces based on [io.ReadWriteSeeker].
type sectionReaderWriter struct {
	rws io.ReadWriteSeeker
}

func newSectionReaderWriter(rws io.ReadWriteSeeker) *sectionReaderWriter {
	return &sectionReaderWriter{
		rws: rws,
	}
}

func (s *sectionReaderWriter) ReadAt(p []byte, offset int64) (int, error) {
	currOffset, err := s.rws.Seek(0, io.SeekCurrent)
	if err != nil {
		return 0, err
	}
	defer s.rws.Seek(currOffset, io.SeekStart)
	_, err = s.rws.Seek(offset, io.SeekStart)
	if err != nil {
		return 0, err
	}
	return s.rws.Read(p)
}

func (s *sectionReaderWriter) WriteAt(p []byte, offset int64) (n int, err error) {
	currOffset, err := s.rws.Seek(0, io.SeekCurrent)
	if err != nil {
		return 0, err
	}
	defer s.rws.Seek(currOffset, io.SeekStart)
	_, err = s.rws.Seek(offset, io.SeekStart)
	if err != nil {
		return 0, err
	}
	return s.rws.Write(p)
}

func (s *sectionReaderWriter) Seek(offset int64, whence int) (int64, error) {
	return s.rws.Seek(offset, whence)
}

func (s *sectionReaderWriter) Read(p []byte) (n int, err error) {
	return s.rws.Read(p)
}

func (s *sectionReaderWriter) Write(p []byte) (n int, err error) {
	return s.rws.Write(p)
}

func (s *sectionReaderWriter) offset() (int64, error) {
	return s.rws.Seek(0, io.SeekCurrent)
}

type Directory struct {
	FileHeader
	offset int64 // header offset
}

func (d *Directory) HeaderOffset() int64 {
	return d.offset
}

// Updater allows to modify & append files into an existing zip archive without
// decompress the whole file.
type Updater struct {
	rw          *sectionReaderWriter
	offset      int64
	dir         []*header
	last        *fileWriter
	closed      bool
	compressors map[uint16]Compressor
	comment     string

	// Some JAR files are zip files with a prefix that is a bash script.
	// The baseOffset field is the start of the zip file proper.
	baseOffset int64
	// dirOffset is the offset to write the directory record.
	// Note that the dirOffset may not equal to the last file data end offset.
	dirOffset int64
}

// NewUpdater returns a new Updater from [io.ReadWriteSeeker], which is
// assumed to have the given size in bytes.
func NewUpdater(rws io.ReadWriteSeeker) (*Updater, error) {
	size, err := rws.Seek(0, io.SeekEnd)
	if err != nil {
		return nil, err
	}
	zu := &Updater{
		rw: newSectionReaderWriter(rws),
	}
	if err = zu.init(size); err != nil && err != ErrInsecurePath {
		return nil, err
	}
	return zu, nil
}

func (u *Updater) init(size int64) error {
	end, baseOffset, err := readDirectoryEnd(u.rw, size)
	if err != nil {
		return err
	}
	u.baseOffset = baseOffset
	u.dirOffset = int64(end.directoryOffset)
	// Since the number of directory records is not validated, it is not
	// safe to preallocate r.File without first checking that the specified
	// number of files is reasonable, since a malformed archive may
	// indicate it contains up to 1 << 128 - 1 files. Since each file has a
	// header which will be _at least_ 30 bytes we can safely preallocate
	// if (data size / 30) >= end.directoryRecords.
	if end.directorySize < uint64(size) && (uint64(size)-end.directorySize)/30 >= end.directoryRecords {
		u.dir = make([]*header, 0, end.directoryRecords)
	}
	u.comment = end.comment
	if _, err = u.rw.Seek(u.baseOffset+int64(end.directoryOffset), io.SeekStart); err != nil {
		return err
	}

	// The count of files inside a zip is truncated to fit in a uint16.
	// Gloss over this by reading headers until we encounter
	// a bad one, and then only report an ErrFormat or UnexpectedEOF if
	// the file count modulo 65536 is incorrect.
	for {
		f := &File{zip: nil, zipr: u.rw}
		err = readDirectoryHeader(f, u.rw)
		if err == ErrFormat || err == io.ErrUnexpectedEOF {
			break
		}
		if err != nil {
			return err
		}
		f.headerOffset += u.baseOffset
		h := &header{
			FileHeader: &f.FileHeader,
			offset:     uint64(f.headerOffset),
		}
		u.dir = append(u.dir, h)
	}
	if uint16(len(u.dir)) != uint16(end.directoryRecords) { // only compare 16 bits here
		// Return the readDirectoryHeader error if we read
		// the wrong number of directory entries.
		return err
	}

	// Ensure the directory record is ordered by file header offset.
	slices.SortFunc(u.dir, sortDirectoryFunc)
	for _, d := range u.dir {
		if d.Name == "" {
			// Zip permits an empty file name field.
			continue
		}
		// The zip specification states that names must use forward slashes,
		// so consider any backslashes in the name insecure.
		if !filepath.IsLocal(d.Name) || strings.Contains(d.Name, "\\") {
			return ErrInsecurePath
		}
	}
	return nil
}

// Append adds a file to the zip file using the provided name.
// It returns a [Writer] to which the file contents should be written.
// The file contents will be compressed using the Deflate method.
// The name must be a relative path: it must not start with a drive
// letter (e.g. C:) or leading slash, and only forward slashes are
// allowed. To create a directory instead of a file, add a trailing
// slash to the name.
//
// If mode is set to [APPEND_MODE_OVERWRITE], and file name already exists
// in the zip archive, Append will delete the existing file data and write the
// new file data at the end of the zip file.
//
// If mode is set to [APPEND_MODE_KEEP_ORIGINAL], the existing data won't be
// deleted from the zip file and Append only write the file data with the same
// file name at the end of the zip file.
//
// The file's contents must be written to the io.Writer before the next
// call to [Append], [AppendHeader], or [Close].
func (u *Updater) Append(name string, mode AppendMode) (io.Writer, error) {
	h := &FileHeader{
		Name:   name,
		Method: Deflate,
	}
	return u.AppendHeader(h, mode)
}

func (u *Updater) prepare(fh *FileHeader) error {
	if u.last != nil && !u.last.closed {
		if err := u.last.close(); err != nil {
			return err
		}
		offset, err := u.rw.offset()
		if err != nil {
			return err
		}
		if u.dirOffset < offset {
			u.dirOffset = offset
		}
	}
	if len(u.dir) > 0 && u.dir[len(u.dir)-1].FileHeader == fh {
		// See https://golang.org/issue/11144 confusion.
		return errors.New("archive/zip: invalid duplicate FileHeader")
	}
	return nil
}

// AppendHeader adds a file to the zip archive using the provided [FileHeader]
// for the file metadata to the specific offset.
// Writer takes ownership of fh and may mutate its fields.
// The caller must not modify fh after calling CreateHeader.
//
<<<<<<< HEAD
// If the offset is less than 0, data will be appended after the last file
// in the zip archive. If the file already exists, it will be replaced with the
// new data.
=======
// If the file name of the [FileHeader] already exists in the zip file,
// AppendHeader will remove the existing file data and the new file data will
// write at the end of the archive file.
>>>>>>> 010f9295
//
// It should be noted that the size of the newly appended file size should be
// larger than the size of the replaced file. Especially when using the Deflate
// compression method, the compressed data size should be larger than the
// original file data size.
func (u *Updater) AppendHeader(fh *FileHeader, mode AppendMode) (io.Writer, error) {
	if err := u.prepare(fh); err != nil {
		return nil, err
	}

<<<<<<< HEAD
	// Offset should match existing header offsets or equal to directory offset.
	var offsetExists bool

	existingFileIndex := -1
	if offset < 0 {
		// Append the file to the zip or replace the existing one
		for i, h := range u.dir {
			if h.FileHeader.Name == fh.Name {
				offset = int64(h.offset)
				existingFileIndex = i
				break
			}
		}

		// File does not exist inside the zip, so we append it
		if existingFileIndex < 0 {
			offset = u.dirOffset
		}
	} else {
		// This is for manually writing data into a certain offset
		for i, h := range u.dir {
			if h.offset == uint64(offset) {
				offsetExists = true
				// Delete the corresponding header.
				u.dir = append(u.dir[:i], u.dir[i+1:]...)
				break
			}
		}
	}

	if existingFileIndex >= 0 {
		// If the file exists and is not the last one in the file, we will remove it
		// and reinsert it at the end of the file.
		// The existing files data will be relocated first to use the leftover space.

		// This diagram shows the internal structure of a zip file, whose i-th file
		// we want to overwrite. The annotations represent some of the variables that
		// are used to implement this feature.
		//
		//                       deletedDataSize = nextOffset - existingFileOffset
		//                      ┌────────────────┐
		//                      │                │ remainingDataSize
		//                      │                │────────────────────┐
		//                      ▼                ▼                    ▼
		// ┌───┬────────────┬───┬───┬────────────┬───┬────────────┬───┬───────┐
		// │   │            │   │   │            │   │            │   │░░░░░░░│
		// │h_0│   File 0   │...│h_i│   File i   │h_ │  File i+1  │...│░░Dir░░│
		// │   │    data    │   │   │    data    │i+1│    data    │   │░░░░░░░│
		// │   │            │   │   │            │   │            │   │░░░░░░░│
		// └───┴────────────┴───┴───┴────────────┴───┴────────────┴───┴───────┘
		//                      ▲                ▲                    ▲
		//                      │                │                    │
		//                   existingFileOffset  nextOffset           Dir Offset
		if existingFileIndex+1 < len(u.dir) {
			existingFileOffset := u.dir[existingFileIndex].offset
			nextOffset := u.dir[existingFileIndex+1].offset

			// Read the existing files data
			remainingDataSize := u.dirOffset - int64(nextOffset)
			data := make([]byte, remainingDataSize)
			_, err := u.rw.ReadAt(data, int64(nextOffset))
			if err != nil {
				return nil, err
			}

			// Rewind the ReadWriter offset to the one of the file to be deleted
			_, err = u.rw.Seek(int64(existingFileOffset), io.SeekStart)
			if err != nil {
				return nil, err
			}

			// Write the data we read earlier onto its new destination
			u.rw.Write(data)

			// Update the file offsets in their headers, to match their new positions
			deletedDataSize := nextOffset - existingFileOffset
			for i := existingFileIndex; i < len(u.dir); i++ {
				h := u.dir[i]

				h.offset = h.offset - uint64(deletedDataSize)
			}

			// The dir offset also has to be reduced by the deleted data size
			u.dirOffset = u.dirOffset - int64(deletedDataSize)
		}

		offset = u.dirOffset

		// Delete the header of the existing file that will be replaced
		u.dir = append(u.dir[:existingFileIndex], u.dir[existingFileIndex+1:]...)

		// After these operations the zip archive will look like this, and the new file
		// will be appended after the last one.
		//
		// ┌───┬────────────┬───┬───┬────────────┬───┬───────┐
		// │   │            │   │   │            │   │░░░░░░░│
		// │h_0│   File 0   │...│h_ │  File i+1  │...│░░Dir░░│
		// │   │    data    │   │i+1│    data    │   │░░░░░░░│
		// │   │            │   │   │            │   │░░░░░░░│
		// └───┴────────────┴───┴───┴────────────┴───┴───────┘
		//                      ▲
		//                      │
		//                      offset_i+1 = offset_i+1 - deletedDataSize
	}

	if !offsetExists && offset != u.dirOffset {
		return nil, errors.New("archive/zip: invalid header offset provided")
	}
=======
	var err error
	var offset int64 = -1
	var existingDirIndex int = -1
	if mode == APPEND_MODE_OVERWRITE {
		for i, d := range u.dir {
			if d.Name == fh.Name {
				offset = int64(d.offset)
				existingDirIndex = i
				break
			}
		}
	}
	if offset < 0 {
		offset = u.dirOffset
	}
	if existingDirIndex >= 0 {
		if offset, err = u.removeFile(existingDirIndex); err != nil {
			return nil, err
		}
	}
>>>>>>> 010f9295

	// Seek the file offset.
	if _, err := u.rw.Seek(offset, io.SeekStart); err != nil {
		return nil, err
	}
	u.offset = offset

	// The ZIP format has a sad state of affairs regarding character encoding.
	// Officially, the name and comment fields are supposed to be encoded
	// in CP-437 (which is mostly compatible with ASCII), unless the UTF-8
	// flag bit is set. However, there are several problems:
	//
	//	* Many ZIP readers still do not support UTF-8.
	//	* If the UTF-8 flag is cleared, several readers simply interpret the
	//	name and comment fields as whatever the local system encoding is.
	//
	// In order to avoid breaking readers without UTF-8 support,
	// we avoid setting the UTF-8 flag if the strings are CP-437 compatible.
	// However, if the strings require multibyte UTF-8 encoding and is a
	// valid UTF-8 string, then we set the UTF-8 bit.
	//
	// For the case, where the user explicitly wants to specify the encoding
	// as UTF-8, they will need to set the flag bit themselves.
	utf8Valid1, utf8Require1 := detectUTF8(fh.Name)
	utf8Valid2, utf8Require2 := detectUTF8(fh.Comment)
	switch {
	case fh.NonUTF8:
		fh.Flags &^= 0x800
	case (utf8Require1 || utf8Require2) && (utf8Valid1 && utf8Valid2):
		fh.Flags |= 0x800
	}

	fh.CreatorVersion = fh.CreatorVersion&0xff00 | zipVersion20 // preserve compatibility byte
	fh.ReaderVersion = zipVersion20

	// If Modified is set, this takes precedence over MS-DOS timestamp fields.
	if !fh.Modified.IsZero() {
		// Contrary to the FileHeader.SetModTime method, we intentionally
		// do not convert to UTC, because we assume the user intends to encode
		// the date using the specified timezone. A user may want this control
		// because many legacy ZIP readers interpret the timestamp according
		// to the local timezone.
		//
		// The timezone is only non-UTC if a user directly sets the Modified
		// field directly themselves. All other approaches sets UTC.
		fh.ModifiedDate, fh.ModifiedTime = timeToMsDosTime(fh.Modified)

		// Use "extended timestamp" format since this is what Info-ZIP uses.
		// Nearly every major ZIP implementation uses a different format,
		// but at least most seem to be able to understand the other formats.
		//
		// This format happens to be identical for both local and central header
		// if modification time is the only timestamp being encoded.
		var mbuf [9]byte // 2*SizeOf(uint16) + SizeOf(uint8) + SizeOf(uint32)
		mt := uint32(fh.Modified.Unix())
		eb := writeBuf(mbuf[:])
		eb.uint16(extTimeExtraID)
		eb.uint16(5)  // Size: SizeOf(uint8) + SizeOf(uint32)
		eb.uint8(1)   // Flags: ModTime
		eb.uint32(mt) // ModTime
		fh.Extra = append(fh.Extra, mbuf[:]...)
	}

	var (
		ow io.Writer
		fw *fileWriter
	)
	h := &header{
		FileHeader: fh,
		offset:     uint64(u.offset),
	}
	if strings.HasSuffix(fh.Name, "/") {
		// Set the compression method to Store to ensure data length is truly zero,
		// which the writeHeader method always encodes for the size fields.
		// This is necessary as most compression formats have non-zero lengths
		// even when compressing an empty string.
		fh.Method = Store
		fh.Flags &^= 0x8 // we will not write a data descriptor

		// Explicitly clear sizes as they have no meaning for directories.
		fh.CompressedSize = 0
		fh.CompressedSize64 = 0
		fh.UncompressedSize = 0
		fh.UncompressedSize64 = 0

		ow = dirWriter{}
	} else {
		fh.Flags |= 0x8 // we will write a data descriptor

		fw = &fileWriter{
			zipw:      u.rw,
			compCount: &countWriter{w: u.rw},
			crc32:     crc32.NewIEEE(),
		}
		comp := u.compressor(fh.Method)
		if comp == nil {
			return nil, ErrAlgorithm
		}
		var err error
		fw.comp, err = comp(fw.compCount)
		if err != nil {
			return nil, err
		}
		fw.rawCount = &countWriter{w: fw.comp}
		fw.header = h
		ow = fw
	}
	u.dir = append(u.dir, h)
	// No need to re-sort u.dir here since the new created header is write
	// to the end of the files.
	if err := writeHeader(u.rw, h); err != nil {
		return nil, err
	}
	// If we're creating a directory, fw is nil.
	u.last = fw
	offset, err = u.rw.offset()
	if err != nil {
		return nil, err
	}
	if u.dirOffset < offset {
		u.dirOffset = offset
	}

	return ow, nil
}

// removeFile removes file in zip by rewinding data and directory record.
func (u *Updater) removeFile(dirIndex int) (int64, error) {
	// start is the file header offset.
	var start = int64(u.dir[dirIndex].offset)
	// end is the next file header offset or directory offset.
	var end int64
	if dirIndex == len(u.dir)-1 {
		end = u.dirOffset
	} else {
		end = int64(u.dir[dirIndex+1].offset)
	}
	// size is the file header and compressed data size.
	var size = end - start

	// Allocate buffer to rewind file data.
	var buffSize int64
	var buffer []byte
	if size > bufferSize {
		buffer = make([]byte, bufferSize)
		buffSize = bufferSize
	} else {
		buffer = make([]byte, size)
		buffSize = size
	}

	var rp int64 = end   // read point
	var wp int64 = start // write point
	// Rewind data in buffer size block.
	for rp < u.dirOffset-buffSize {
		n, err := u.rw.ReadAt(buffer, rp)
		if err != nil {
			return 0, fmt.Errorf("zip: rewind data: ReadAt: %w", err)
		}
		_, err = u.rw.WriteAt(buffer[:n], wp)
		if err != nil {
			return 0, fmt.Errorf("zip: rewind data: WriteAt: %w", err)
		}
		rp += int64(n)
		wp += int64(n)
	}
	// Rewind remaining data that smaller than the buffer size block.
	if rp < u.dirOffset {
		n, err := u.rw.ReadAt(buffer[:u.dirOffset-rp], rp)
		if err != nil {
			return 0, fmt.Errorf("zip: rewind data: ReadAt: %w", err)
		}
		_, err = u.rw.WriteAt(buffer[:n], wp)
		if err != nil {
			return 0, fmt.Errorf("zip: rewind data: ReadAt: %w", err)
		}
		rp += int64(n)
		wp += int64(n)
		// assert: rewind data before directory record
		if rp != u.dirOffset {
			return 0, errors.New("zip: rewind data: read data before directory failed")
		}
	}
	// Remove deleted file directory record.
	u.dir = append(u.dir[:dirIndex], u.dir[dirIndex+1:len(u.dir)]...)
	// Update the file header offset in directory record.
	for i := dirIndex; i < len(u.dir); i++ {
		u.dir[i].offset -= uint64(size)
		u.dir[i].Extra = nil // Will re-generate zip64 extra data when calling
	}
	return wp, nil
}

func (u *Updater) compressor(method uint16) Compressor {
	comp := u.compressors[method]
	if comp == nil {
		comp = compressor(method)
	}
	return comp
}

func (u *Updater) SetComment(comment string) error {
	if len(comment) > uint16max {
		return errors.New("zip: Writer.Comment too long")
	}
	u.comment = comment
	return nil
}

func (u *Updater) GetComment() string {
	return u.comment
}

func (u *Updater) Close() error {
	if u.last != nil && !u.last.closed {
		if err := u.last.close(); err != nil {
			return err
		}
		u.last = nil
	}
	if u.closed {
		return errors.New("zip: updater closed twice")
	}
	u.closed = true

	// write central directory
	start, err := u.rw.offset()
	if err != nil {
		return err
	}
	if start < u.dirOffset {
		// Make data to `\0` between the last file and the diretory record.
		// NOTE: this step is not mandatory but will make the file data clean.
		var buffSize int64
		var buffer []byte
		size := u.dirOffset - start
		if u.dirOffset-start > bufferSize {
			buffer = make([]byte, bufferSize)
			buffSize = bufferSize
		} else {
			buffer = make([]byte, size)
			buffSize = size
		}
		var wp = start
		_, err = u.rw.Seek(wp, io.SeekStart)
		if err != nil {
			return err
		}
		// Write `\0` in block size.
		for wp < u.dirOffset-buffSize {
			n, err := u.rw.Write(buffer)
			if err != nil {
				return err
			}
			wp += int64(n)
		}
		if wp < u.dirOffset {
			if _, err := u.rw.Write(buffer[:u.dirOffset-wp]); err != nil {
				return err
			}
		}
		start = u.dirOffset
	}
	for _, h := range u.dir {
		var buf []byte = make([]byte, directoryHeaderLen)
		b := writeBuf(buf)
		b.uint32(uint32(directoryHeaderSignature))
		b.uint16(h.CreatorVersion)
		b.uint16(h.ReaderVersion)
		b.uint16(h.Flags)
		b.uint16(h.Method)
		b.uint16(h.ModifiedTime)
		b.uint16(h.ModifiedDate)
		b.uint32(h.CRC32)
		if h.isZip64() || h.offset >= uint32max {
			// the file needs a zip64 header. store maxint in both
			// 32 bit size fields (and offset later) to signal that the
			// zip64 extra header should be used.
			b.uint32(uint32max) // compressed size
			b.uint32(uint32max) // uncompressed size

			// append a zip64 extra block to Extra
			var buf [28]byte // 2x uint16 + 3x uint64
			eb := writeBuf(buf[:])
			eb.uint16(zip64ExtraID)
			eb.uint16(24) // size = 3x uint64
			eb.uint64(h.UncompressedSize64)
			eb.uint64(h.CompressedSize64)
			eb.uint64(uint64(h.offset))
			h.Extra = append(h.Extra, buf[:]...)
		} else {
			b.uint32(h.CompressedSize)
			b.uint32(h.UncompressedSize)
		}

		b.uint16(uint16(len(h.Name)))
		b.uint16(uint16(len(h.Extra)))
		b.uint16(uint16(len(h.Comment)))
		b = b[4:] // skip disk number start and internal file attr (2x uint16)
		b.uint32(h.ExternalAttrs)
		if h.offset > uint32max {
			b.uint32(uint32max)
		} else {
			b.uint32(uint32(h.offset))
		}
		if _, err := u.rw.Write(buf); err != nil {
			return err
		}
		if _, err := io.WriteString(u.rw, h.Name); err != nil {
			return err
		}
		if _, err := u.rw.Write(h.Extra); err != nil {
			return err
		}
		if _, err := io.WriteString(u.rw, h.Comment); err != nil {
			return err
		}
	}
	end, err := u.rw.offset()
	if err != nil {
		return err
	}

	records := uint64(len(u.dir))
	size := uint64(end - start)
	offset := uint64(start)

	if records >= uint16max || size >= uint32max || offset >= uint32max {
		var buf [directory64EndLen + directory64LocLen]byte
		b := writeBuf(buf[:])

		// zip64 end of central directory record
		b.uint32(directory64EndSignature)
		b.uint64(directory64EndLen - 12) // length minus signature (uint32) and length fields (uint64)
		b.uint16(zipVersion45)           // version made by
		b.uint16(zipVersion45)           // version needed to extract
		b.uint32(0)                      // number of this disk
		b.uint32(0)                      // number of the disk with the start of the central directory
		b.uint64(records)                // total number of entries in the central directory on this disk
		b.uint64(records)                // total number of entries in the central directory
		b.uint64(size)                   // size of the central directory
		b.uint64(offset)                 // offset of start of central directory with respect to the starting disk number

		// zip64 end of central directory locator
		b.uint32(directory64LocSignature)
		b.uint32(0)           // number of the disk with the start of the zip64 end of central directory
		b.uint64(uint64(end)) // relative offset of the zip64 end of central directory record
		b.uint32(1)           // total number of disks

		if _, err := u.rw.Write(buf[:]); err != nil {
			return err
		}

		// store max values in the regular end record to signal
		// that the zip64 values should be used instead
		records = uint16max
		size = uint32max
		offset = uint32max
	}

	// write end record
	var buf [directoryEndLen]byte
	b := writeBuf(buf[:])
	b.uint32(uint32(directoryEndSignature))
	b = b[4:]                        // skip over disk number and first disk number (2x uint16)
	b.uint16(uint16(records))        // number of entries this disk
	b.uint16(uint16(records))        // number of entries total
	b.uint32(uint32(size))           // size of directory
	b.uint32(uint32(offset))         // start of directory
	b.uint16(uint16(len(u.comment))) // byte size of EOCD comment
	if _, err := u.rw.Write(buf[:]); err != nil {
		return err
	}
	if _, err := io.WriteString(u.rw, u.comment); err != nil {
		return err
	}

	return nil
}

func sortDirectoryFunc(a, b *header) int {
	switch {
	case a.offset > b.offset:
		return 1
	case a.offset < b.offset:
		return -1
	}
	return 0
}<|MERGE_RESOLUTION|>--- conflicted
+++ resolved
@@ -6,8 +6,9 @@
 	"hash/crc32"
 	"io"
 	"path/filepath"
-	"slices"
 	"strings"
+
+	"golang.org/x/exp/slices"
 )
 
 const bufferSize = 1 << 20 // 1M
@@ -238,15 +239,9 @@
 // Writer takes ownership of fh and may mutate its fields.
 // The caller must not modify fh after calling CreateHeader.
 //
-<<<<<<< HEAD
-// If the offset is less than 0, data will be appended after the last file
-// in the zip archive. If the file already exists, it will be replaced with the
-// new data.
-=======
 // If the file name of the [FileHeader] already exists in the zip file,
 // AppendHeader will remove the existing file data and the new file data will
 // write at the end of the archive file.
->>>>>>> 010f9295
 //
 // It should be noted that the size of the newly appended file size should be
 // larger than the size of the replaced file. Especially when using the Deflate
@@ -257,116 +252,6 @@
 		return nil, err
 	}
 
-<<<<<<< HEAD
-	// Offset should match existing header offsets or equal to directory offset.
-	var offsetExists bool
-
-	existingFileIndex := -1
-	if offset < 0 {
-		// Append the file to the zip or replace the existing one
-		for i, h := range u.dir {
-			if h.FileHeader.Name == fh.Name {
-				offset = int64(h.offset)
-				existingFileIndex = i
-				break
-			}
-		}
-
-		// File does not exist inside the zip, so we append it
-		if existingFileIndex < 0 {
-			offset = u.dirOffset
-		}
-	} else {
-		// This is for manually writing data into a certain offset
-		for i, h := range u.dir {
-			if h.offset == uint64(offset) {
-				offsetExists = true
-				// Delete the corresponding header.
-				u.dir = append(u.dir[:i], u.dir[i+1:]...)
-				break
-			}
-		}
-	}
-
-	if existingFileIndex >= 0 {
-		// If the file exists and is not the last one in the file, we will remove it
-		// and reinsert it at the end of the file.
-		// The existing files data will be relocated first to use the leftover space.
-
-		// This diagram shows the internal structure of a zip file, whose i-th file
-		// we want to overwrite. The annotations represent some of the variables that
-		// are used to implement this feature.
-		//
-		//                       deletedDataSize = nextOffset - existingFileOffset
-		//                      ┌────────────────┐
-		//                      │                │ remainingDataSize
-		//                      │                │────────────────────┐
-		//                      ▼                ▼                    ▼
-		// ┌───┬────────────┬───┬───┬────────────┬───┬────────────┬───┬───────┐
-		// │   │            │   │   │            │   │            │   │░░░░░░░│
-		// │h_0│   File 0   │...│h_i│   File i   │h_ │  File i+1  │...│░░Dir░░│
-		// │   │    data    │   │   │    data    │i+1│    data    │   │░░░░░░░│
-		// │   │            │   │   │            │   │            │   │░░░░░░░│
-		// └───┴────────────┴───┴───┴────────────┴───┴────────────┴───┴───────┘
-		//                      ▲                ▲                    ▲
-		//                      │                │                    │
-		//                   existingFileOffset  nextOffset           Dir Offset
-		if existingFileIndex+1 < len(u.dir) {
-			existingFileOffset := u.dir[existingFileIndex].offset
-			nextOffset := u.dir[existingFileIndex+1].offset
-
-			// Read the existing files data
-			remainingDataSize := u.dirOffset - int64(nextOffset)
-			data := make([]byte, remainingDataSize)
-			_, err := u.rw.ReadAt(data, int64(nextOffset))
-			if err != nil {
-				return nil, err
-			}
-
-			// Rewind the ReadWriter offset to the one of the file to be deleted
-			_, err = u.rw.Seek(int64(existingFileOffset), io.SeekStart)
-			if err != nil {
-				return nil, err
-			}
-
-			// Write the data we read earlier onto its new destination
-			u.rw.Write(data)
-
-			// Update the file offsets in their headers, to match their new positions
-			deletedDataSize := nextOffset - existingFileOffset
-			for i := existingFileIndex; i < len(u.dir); i++ {
-				h := u.dir[i]
-
-				h.offset = h.offset - uint64(deletedDataSize)
-			}
-
-			// The dir offset also has to be reduced by the deleted data size
-			u.dirOffset = u.dirOffset - int64(deletedDataSize)
-		}
-
-		offset = u.dirOffset
-
-		// Delete the header of the existing file that will be replaced
-		u.dir = append(u.dir[:existingFileIndex], u.dir[existingFileIndex+1:]...)
-
-		// After these operations the zip archive will look like this, and the new file
-		// will be appended after the last one.
-		//
-		// ┌───┬────────────┬───┬───┬────────────┬───┬───────┐
-		// │   │            │   │   │            │   │░░░░░░░│
-		// │h_0│   File 0   │...│h_ │  File i+1  │...│░░Dir░░│
-		// │   │    data    │   │i+1│    data    │   │░░░░░░░│
-		// │   │            │   │   │            │   │░░░░░░░│
-		// └───┴────────────┴───┴───┴────────────┴───┴───────┘
-		//                      ▲
-		//                      │
-		//                      offset_i+1 = offset_i+1 - deletedDataSize
-	}
-
-	if !offsetExists && offset != u.dirOffset {
-		return nil, errors.New("archive/zip: invalid header offset provided")
-	}
-=======
 	var err error
 	var offset int64 = -1
 	var existingDirIndex int = -1
@@ -387,7 +272,6 @@
 			return nil, err
 		}
 	}
->>>>>>> 010f9295
 
 	// Seek the file offset.
 	if _, err := u.rw.Seek(offset, io.SeekStart); err != nil {
