// Copyright 2010 The Go Authors. All rights reserved.
// Use of this source code is governed by a BSD-style
// license that can be found in the LICENSE file.

package zip

import (
	"bufio"
	"encoding/binary"
	"errors"
	"hash"
	"hash/crc32"
	"io"
	"io/fs"
	"os"
	"path"
	"path/filepath"
	"sort"
	"strings"
	"sync"
	"time"
)

var (
	ErrFormat       = errors.New("zip: not a valid zip file")
	ErrAlgorithm    = errors.New("zip: unsupported compression algorithm")
	ErrChecksum     = errors.New("zip: checksum error")
	ErrInsecurePath = errors.New("zip: insecure file path")
)

// A Reader serves content from a ZIP archive.
type Reader struct {
	r             io.ReaderAt
	File          []*File
	Comment       string
	decompressors map[uint16]Decompressor

	// Some JAR files are zip files with a prefix that is a bash script.
	// The baseOffset field is the start of the zip file proper.
	baseOffset int64

	// fileList is a list of files sorted by ename,
	// for use by the Open method.
	fileListOnce sync.Once
	fileList     []fileListEntry
}

// A ReadCloser is a [Reader] that must be closed when no longer needed.
type ReadCloser struct {
	f *os.File
	Reader
}

// A File is a single file in a ZIP archive.
// The file information is in the embedded [FileHeader].
// The file content can be accessed by calling [File.Open].
type File struct {
	FileHeader
	zip          *Reader
	zipr         io.ReaderAt
	headerOffset int64 // includes overall ZIP archive baseOffset
	zip64        bool  // zip64 extended information extra field presence
}

// OpenReader will open the Zip file specified by name and return a ReadCloser.
func OpenReader(name string) (*ReadCloser, error) {
	f, err := os.Open(name)
	if err != nil {
		return nil, err
	}
	fi, err := f.Stat()
	if err != nil {
		f.Close()
		return nil, err
	}
	r := new(ReadCloser)
	if err := r.init(f, fi.Size()); err != nil {
		f.Close()
		return nil, err
	}
	r.f = f
	return r, nil
}

// NewReader returns a new [Reader] reading from r, which is assumed to
// have the given size in bytes.
//
// If any file inside the archive uses a non-local name
// (as defined by [filepath.IsLocal]) or a name containing backslashes
// and the GODEBUG environment variable contains `zipinsecurepath=0`,
// NewReader returns the reader with an [ErrInsecurePath] error.
// A future version of Go may introduce this behavior by default.
// Programs that want to accept non-local names can ignore
// the [ErrInsecurePath] error and use the returned reader.
func NewReader(r io.ReaderAt, size int64) (*Reader, error) {
	if size < 0 {
		return nil, errors.New("zip: size cannot be negative")
	}
	zr := new(Reader)
	if err := zr.init(r, size); err != nil {
		return nil, err
	}
	for _, f := range zr.File {
		if f.Name == "" {
			// Zip permits an empty file name field.
			continue
		}
		// The zip specification states that names must use forward slashes,
		// so consider any backslashes in the name insecure.
		if !filepath.IsLocal(f.Name) || strings.Contains(f.Name, `\`) {
			return zr, ErrInsecurePath
		}
	}
	return zr, nil
}

func (z *Reader) init(r io.ReaderAt, size int64) error {
	end, baseOffset, err := readDirectoryEnd(r, size)
	if err != nil {
		return err
	}
	z.r = r
	z.baseOffset = baseOffset
	// Since the number of directory records is not validated, it is not
	// safe to preallocate z.File without first checking that the specified
	// number of files is reasonable, since a malformed archive may
	// indicate it contains up to 1 << 128 - 1 files. Since each file has a
	// header which will be _at least_ 30 bytes we can safely preallocate
	// if (data size / 30) >= end.directoryRecords.
	if end.directorySize < uint64(size) && (uint64(size)-end.directorySize)/30 >= end.directoryRecords {
		z.File = make([]*File, 0, end.directoryRecords)
	}
	z.Comment = end.comment
	rs := io.NewSectionReader(r, 0, size)
	if _, err = rs.Seek(z.baseOffset+int64(end.directoryOffset), io.SeekStart); err != nil {
		return err
	}
	buf := bufio.NewReader(rs)

	// The count of files inside a zip is truncated to fit in a uint16.
	// Gloss over this by reading headers until we encounter
	// a bad one, and then only report an ErrFormat or UnexpectedEOF if
	// the file count modulo 65536 is incorrect.
	for {
		f := &File{zip: z, zipr: r}
		err = readDirectoryHeader(f, buf)

		// For compatibility with other zip programs,
		// if we have a non-zero base offset and can't read
		// the first directory header, try again with a zero
		// base offset.
		if err == ErrFormat && z.baseOffset != 0 && len(z.File) == 0 {
			z.baseOffset = 0
			if _, err = rs.Seek(int64(end.directoryOffset), io.SeekStart); err != nil {
				return err
			}
			buf.Reset(rs)
			continue
		}

		if err == ErrFormat || err == io.ErrUnexpectedEOF {
			break
		}
		if err != nil {
			return err
		}
		f.headerOffset += z.baseOffset
		z.File = append(z.File, f)
	}
	if uint16(len(z.File)) != uint16(end.directoryRecords) { // only compare 16 bits here
		// Return the readDirectoryHeader error if we read
		// the wrong number of directory entries.
		return err
	}
<<<<<<< HEAD
=======
	if os.Getenv("GODEBUG") == "zipinsecurepath=0" {
		for _, f := range r.File {
			if f.Name == "" {
				// Zip permits an empty file name field.
				continue
			}
			// The zip specification states that names must use forward slashes,
			// so consider any backslashes in the name insecure.
			if !filepath.IsLocal(f.Name) || strings.Contains(f.Name, "\\") {
				// zipinsecurepath.IncNonDefault()
				return ErrInsecurePath
			}
		}
	}
>>>>>>> 010f9295
	return nil
}

// RegisterDecompressor registers or overrides a custom decompressor for a
// specific method ID. If a decompressor for a given method is not found,
<<<<<<< HEAD
// Reader will default to looking up the decompressor at the package level.
func (z *Reader) RegisterDecompressor(method uint16, dcomp Decompressor) {
	if z.decompressors == nil {
		z.decompressors = make(map[uint16]Decompressor)
=======
// [Reader] will default to looking up the decompressor at the package level.
func (r *Reader) RegisterDecompressor(method uint16, dcomp Decompressor) {
	if r.decompressors == nil {
		r.decompressors = make(map[uint16]Decompressor)
>>>>>>> 010f9295
	}
	z.decompressors[method] = dcomp
}

func (z *Reader) decompressor(method uint16) Decompressor {
	dcomp := z.decompressors[method]
	if dcomp == nil {
		dcomp = decompressor(method)
	}
	return dcomp
}

// Close closes the Zip file, rendering it unusable for I/O.
func (rc *ReadCloser) Close() error {
	return rc.f.Close()
}

// DataOffset returns the offset of the file's possibly-compressed
// data, relative to the beginning of the zip file.
//
// Most callers should instead use [File.Open], which transparently
// decompresses data and verifies checksums.
func (f *File) DataOffset() (offset int64, err error) {
	bodyOffset, err := f.findBodyOffset()
	if err != nil {
		return
	}
	return f.headerOffset + bodyOffset, nil
}

// Open returns a [ReadCloser] that provides access to the [File]'s contents.
// Multiple files may be read concurrently.
func (f *File) Open() (io.ReadCloser, error) {
	bodyOffset, err := f.findBodyOffset()
	if err != nil {
		return nil, err
	}
	if strings.HasSuffix(f.Name, "/") {
		// The ZIP specification (APPNOTE.TXT) specifies that directories, which
		// are technically zero-byte files, must not have any associated file
		// data. We previously tried failing here if f.CompressedSize64 != 0,
		// but it turns out that a number of implementations (namely, the Java
		// jar tool) don't properly set the storage method on directories
		// resulting in a file with compressed size > 0 but uncompressed size ==
		// 0. We still want to fail when a directory has associated uncompressed
		// data, but we are tolerant of cases where the uncompressed size is
		// zero but compressed size is not.
		if f.UncompressedSize64 != 0 {
			return &dirReader{ErrFormat}, nil
		} else {
			return &dirReader{io.EOF}, nil
		}
	}
	size := int64(f.CompressedSize64)
	r := io.NewSectionReader(f.zipr, f.headerOffset+bodyOffset, size)
	dcomp := f.zip.decompressor(f.Method)
	if dcomp == nil {
		return nil, ErrAlgorithm
	}
	var rc io.ReadCloser = dcomp(r)
	var desr io.Reader
	if f.hasDataDescriptor() {
		desr = io.NewSectionReader(f.zipr, f.headerOffset+bodyOffset+size, dataDescriptorLen)
	}
	rc = &checksumReader{
		rc:   rc,
		hash: crc32.NewIEEE(),
		f:    f,
		desr: desr,
	}
	return rc, nil
}

// OpenRaw returns a [Reader] that provides access to the [File]'s contents without
// decompression.
func (f *File) OpenRaw() (io.Reader, error) {
	bodyOffset, err := f.findBodyOffset()
	if err != nil {
		return nil, err
	}
	r := io.NewSectionReader(f.zipr, f.headerOffset+bodyOffset, int64(f.CompressedSize64))
	return r, nil
}

type dirReader struct {
	err error
}

func (r *dirReader) Read([]byte) (int, error) {
	return 0, r.err
}

func (r *dirReader) Close() error {
	return nil
}

type checksumReader struct {
	rc    io.ReadCloser
	hash  hash.Hash32
	nread uint64 // number of bytes read so far
	f     *File
	desr  io.Reader // if non-nil, where to read the data descriptor
	err   error     // sticky error
}

func (r *checksumReader) Stat() (fs.FileInfo, error) {
	return headerFileInfo{&r.f.FileHeader}, nil
}

func (r *checksumReader) Read(b []byte) (n int, err error) {
	if r.err != nil {
		return 0, r.err
	}
	n, err = r.rc.Read(b)
	r.hash.Write(b[:n])
	r.nread += uint64(n)
	if r.nread > r.f.UncompressedSize64 {
		return 0, ErrFormat
	}
	if err == nil {
		return
	}
	if err == io.EOF {
		if r.nread != r.f.UncompressedSize64 {
			return 0, io.ErrUnexpectedEOF
		}
		if r.desr != nil {
			if err1 := readDataDescriptor(r.desr, r.f); err1 != nil {
				if err1 == io.EOF {
					err = io.ErrUnexpectedEOF
				} else {
					err = err1
				}
			} else if r.hash.Sum32() != r.f.CRC32 {
				err = ErrChecksum
			}
		} else {
			// If there's not a data descriptor, we still compare
			// the CRC32 of what we've read against the file header
			// or TOC's CRC32, if it seems like it was set.
			if r.f.CRC32 != 0 && r.hash.Sum32() != r.f.CRC32 {
				err = ErrChecksum
			}
		}
	}
	r.err = err
	return
}

func (r *checksumReader) Close() error { return r.rc.Close() }

// findBodyOffset does the minimum work to verify the file has a header
// and returns the file body offset.
func (f *File) findBodyOffset() (int64, error) {
	var buf [fileHeaderLen]byte
	if _, err := f.zipr.ReadAt(buf[:], f.headerOffset); err != nil {
		return 0, err
	}
	b := readBuf(buf[:])
	if sig := b.uint32(); sig != fileHeaderSignature {
		return 0, ErrFormat
	}
	b = b[22:] // skip over most of the header
	filenameLen := int(b.uint16())
	extraLen := int(b.uint16())
	return int64(fileHeaderLen + filenameLen + extraLen), nil
}

// readDirectoryHeader attempts to read a directory header from r.
// It returns io.ErrUnexpectedEOF if it cannot read a complete header,
// and ErrFormat if it doesn't find a valid header signature.
func readDirectoryHeader(f *File, r io.Reader) error {
	var buf [directoryHeaderLen]byte
	if _, err := io.ReadFull(r, buf[:]); err != nil {
		return err
	}
	b := readBuf(buf[:])
	if sig := b.uint32(); sig != directoryHeaderSignature {
		return ErrFormat
	}
	f.CreatorVersion = b.uint16()
	f.ReaderVersion = b.uint16()
	f.Flags = b.uint16()
	f.Method = b.uint16()
	f.ModifiedTime = b.uint16()
	f.ModifiedDate = b.uint16()
	f.CRC32 = b.uint32()
	f.CompressedSize = b.uint32()
	f.UncompressedSize = b.uint32()
	f.CompressedSize64 = uint64(f.CompressedSize)
	f.UncompressedSize64 = uint64(f.UncompressedSize)
	filenameLen := int(b.uint16())
	extraLen := int(b.uint16())
	commentLen := int(b.uint16())
	b = b[4:] // skipped start disk number and internal attributes (2x uint16)
	f.ExternalAttrs = b.uint32()
	f.headerOffset = int64(b.uint32())
	d := make([]byte, filenameLen+extraLen+commentLen)
	if _, err := io.ReadFull(r, d); err != nil {
		return err
	}
	f.Name = string(d[:filenameLen])
	f.Extra = d[filenameLen : filenameLen+extraLen]
	f.Comment = string(d[filenameLen+extraLen:])

	// Determine the character encoding.
	utf8Valid1, utf8Require1 := detectUTF8(f.Name)
	utf8Valid2, utf8Require2 := detectUTF8(f.Comment)
	switch {
	case !utf8Valid1 || !utf8Valid2:
		// Name and Comment definitely not UTF-8.
		f.NonUTF8 = true
	case !utf8Require1 && !utf8Require2:
		// Name and Comment use only single-byte runes that overlap with UTF-8.
		f.NonUTF8 = false
	default:
		// Might be UTF-8, might be some other encoding; preserve existing flag.
		// Some ZIP writers use UTF-8 encoding without setting the UTF-8 flag.
		// Since it is impossible to always distinguish valid UTF-8 from some
		// other encoding (e.g., GBK or Shift-JIS), we trust the flag.
		f.NonUTF8 = f.Flags&0x800 == 0
	}

	needUSize := f.UncompressedSize == ^uint32(0)
	needCSize := f.CompressedSize == ^uint32(0)
	needHeaderOffset := f.headerOffset == int64(^uint32(0))

	// Best effort to find what we need.
	// Other zip authors might not even follow the basic format,
	// and we'll just ignore the Extra content in that case.
	var modified time.Time
parseExtras:
	for extra := readBuf(f.Extra); len(extra) >= 4; { // need at least tag and size
		fieldTag := extra.uint16()
		fieldSize := int(extra.uint16())
		if len(extra) < fieldSize {
			break
		}
		fieldBuf := extra.sub(fieldSize)

		switch fieldTag {
		case zip64ExtraID:
			f.zip64 = true

			// update directory values from the zip64 extra block.
			// They should only be consulted if the sizes read earlier
			// are maxed out.
			// See golang.org/issue/13367.
			if needUSize {
				needUSize = false
				if len(fieldBuf) < 8 {
					return ErrFormat
				}
				f.UncompressedSize64 = fieldBuf.uint64()
			}
			if needCSize {
				needCSize = false
				if len(fieldBuf) < 8 {
					return ErrFormat
				}
				f.CompressedSize64 = fieldBuf.uint64()
			}
			if needHeaderOffset {
				needHeaderOffset = false
				if len(fieldBuf) < 8 {
					return ErrFormat
				}
				f.headerOffset = int64(fieldBuf.uint64())
			}
		case ntfsExtraID:
			if len(fieldBuf) < 4 {
				continue parseExtras
			}
			fieldBuf.uint32()        // reserved (ignored)
			for len(fieldBuf) >= 4 { // need at least tag and size
				attrTag := fieldBuf.uint16()
				attrSize := int(fieldBuf.uint16())
				if len(fieldBuf) < attrSize {
					continue parseExtras
				}
				attrBuf := fieldBuf.sub(attrSize)
				if attrTag != 1 || attrSize != 24 {
					continue // Ignore irrelevant attributes
				}

				const ticksPerSecond = 1e7    // Windows timestamp resolution
				ts := int64(attrBuf.uint64()) // ModTime since Windows epoch
				secs := ts / ticksPerSecond
				nsecs := (1e9 / ticksPerSecond) * (ts % ticksPerSecond)
				epoch := time.Date(1601, time.January, 1, 0, 0, 0, 0, time.UTC)
				modified = time.Unix(epoch.Unix()+secs, nsecs)
			}
		case unixExtraID, infoZipUnixExtraID:
			if len(fieldBuf) < 8 {
				continue parseExtras
			}
			fieldBuf.uint32()              // AcTime (ignored)
			ts := int64(fieldBuf.uint32()) // ModTime since Unix epoch
			modified = time.Unix(ts, 0)
		case extTimeExtraID:
			if len(fieldBuf) < 5 || fieldBuf.uint8()&1 == 0 {
				continue parseExtras
			}
			ts := int64(fieldBuf.uint32()) // ModTime since Unix epoch
			modified = time.Unix(ts, 0)
		}
	}

	msdosModified := msDosTimeToTime(f.ModifiedDate, f.ModifiedTime)
	f.Modified = msdosModified
	if !modified.IsZero() {
		f.Modified = modified.UTC()

		// If legacy MS-DOS timestamps are set, we can use the delta between
		// the legacy and extended versions to estimate timezone offset.
		//
		// A non-UTC timezone is always used (even if offset is zero).
		// Thus, FileHeader.Modified.Location() == time.UTC is useful for
		// determining whether extended timestamps are present.
		// This is necessary for users that need to do additional time
		// calculations when dealing with legacy ZIP formats.
		if f.ModifiedTime != 0 || f.ModifiedDate != 0 {
			f.Modified = modified.In(timeZone(msdosModified.Sub(modified)))
		}
	}

	// Assume that uncompressed size 2³²-1 could plausibly happen in
	// an old zip32 file that was sharding inputs into the largest chunks
	// possible (or is just malicious; search the web for 42.zip).
	// If needUSize is true still, it means we didn't see a zip64 extension.
	// As long as the compressed size is not also 2³²-1 (implausible)
	// and the header is not also 2³²-1 (equally implausible),
	// accept the uncompressed size 2³²-1 as valid.
	// If nothing else, this keeps archive/zip working with 42.zip.
	_ = needUSize

	if needCSize || needHeaderOffset {
		return ErrFormat
	}

	return nil
}

func readDataDescriptor(r io.Reader, f *File) error {
	var buf [dataDescriptorLen]byte
	// The spec says: "Although not originally assigned a
	// signature, the value 0x08074b50 has commonly been adopted
	// as a signature value for the data descriptor record.
	// Implementers should be aware that ZIP files may be
	// encountered with or without this signature marking data
	// descriptors and should account for either case when reading
	// ZIP files to ensure compatibility."
	//
	// dataDescriptorLen includes the size of the signature but
	// first read just those 4 bytes to see if it exists.
	if _, err := io.ReadFull(r, buf[:4]); err != nil {
		return err
	}
	off := 0
	maybeSig := readBuf(buf[:4])
	if maybeSig.uint32() != dataDescriptorSignature {
		// No data descriptor signature. Keep these four
		// bytes.
		off += 4
	}
	if _, err := io.ReadFull(r, buf[off:12]); err != nil {
		return err
	}
	b := readBuf(buf[:12])
	if b.uint32() != f.CRC32 {
		return ErrChecksum
	}

	// The two sizes that follow here can be either 32 bits or 64 bits
	// but the spec is not very clear on this and different
	// interpretations has been made causing incompatibilities. We
	// already have the sizes from the central directory so we can
	// just ignore these.

	return nil
}

func readDirectoryEnd(r io.ReaderAt, size int64) (dir *directoryEnd, baseOffset int64, err error) {
	// look for directoryEndSignature in the last 1k, then in the last 65k
	var buf []byte
	var directoryEndOffset int64
	for i, bLen := range []int64{1024, 65 * 1024} {
		if bLen > size {
			bLen = size
		}
		buf = make([]byte, int(bLen))
		if _, err := r.ReadAt(buf, size-bLen); err != nil && err != io.EOF {
			return nil, 0, err
		}
		if p := findSignatureInBlock(buf); p >= 0 {
			buf = buf[p:]
			directoryEndOffset = size - bLen + int64(p)
			break
		}
		if i == 1 || bLen == size {
			return nil, 0, ErrFormat
		}
	}

	// read header into struct
	b := readBuf(buf[4:]) // skip signature
	d := &directoryEnd{
		diskNbr:            uint32(b.uint16()),
		dirDiskNbr:         uint32(b.uint16()),
		dirRecordsThisDisk: uint64(b.uint16()),
		directoryRecords:   uint64(b.uint16()),
		directorySize:      uint64(b.uint32()),
		directoryOffset:    uint64(b.uint32()),
		commentLen:         b.uint16(),
	}
	l := int(d.commentLen)
	if l > len(b) {
		return nil, 0, errors.New("zip: invalid comment length")
	}
	d.comment = string(b[:l])

	// These values mean that the file can be a zip64 file
	if d.directoryRecords == 0xffff || d.directorySize == 0xffff || d.directoryOffset == 0xffffffff {
		p, err := findDirectory64End(r, directoryEndOffset)
		if err == nil && p >= 0 {
			directoryEndOffset = p
			err = readDirectory64End(r, p, d)
		}
		if err != nil {
			return nil, 0, err
		}
	}

	baseOffset = directoryEndOffset - int64(d.directorySize) - int64(d.directoryOffset)

	// Make sure directoryOffset points to somewhere in our file.
	if o := baseOffset + int64(d.directoryOffset); o < 0 || o >= size {
		return nil, 0, ErrFormat
	}
	return d, baseOffset, nil
}

// findDirectory64End tries to read the zip64 locator just before the
// directory end and returns the offset of the zip64 directory end if
// found.
func findDirectory64End(r io.ReaderAt, directoryEndOffset int64) (int64, error) {
	locOffset := directoryEndOffset - directory64LocLen
	if locOffset < 0 {
		return -1, nil // no need to look for a header outside the file
	}
	buf := make([]byte, directory64LocLen)
	if _, err := r.ReadAt(buf, locOffset); err != nil {
		return -1, err
	}
	b := readBuf(buf)
	if sig := b.uint32(); sig != directory64LocSignature {
		return -1, nil
	}
	if b.uint32() != 0 { // number of the disk with the start of the zip64 end of central directory
		return -1, nil // the file is not a valid zip64-file
	}
	p := b.uint64()      // relative offset of the zip64 end of central directory record
	if b.uint32() != 1 { // total number of disks
		return -1, nil // the file is not a valid zip64-file
	}
	return int64(p), nil
}

// readDirectory64End reads the zip64 directory end and updates the
// directory end with the zip64 directory end values.
func readDirectory64End(r io.ReaderAt, offset int64, d *directoryEnd) (err error) {
	buf := make([]byte, directory64EndLen)
	if _, err := r.ReadAt(buf, offset); err != nil {
		return err
	}

	b := readBuf(buf)
	if sig := b.uint32(); sig != directory64EndSignature {
		return ErrFormat
	}

	b = b[12:]                        // skip dir size, version and version needed (uint64 + 2x uint16)
	d.diskNbr = b.uint32()            // number of this disk
	d.dirDiskNbr = b.uint32()         // number of the disk with the start of the central directory
	d.dirRecordsThisDisk = b.uint64() // total number of entries in the central directory on this disk
	d.directoryRecords = b.uint64()   // total number of entries in the central directory
	d.directorySize = b.uint64()      // size of the central directory
	d.directoryOffset = b.uint64()    // offset of start of central directory with respect to the starting disk number

	return nil
}

func findSignatureInBlock(b []byte) int {
	for i := len(b) - directoryEndLen; i >= 0; i-- {
		// defined from directoryEndSignature in struct.go
		if b[i] == 'P' && b[i+1] == 'K' && b[i+2] == 0x05 && b[i+3] == 0x06 {
			// n is length of comment
			n := int(b[i+directoryEndLen-2]) | int(b[i+directoryEndLen-1])<<8
			if n+directoryEndLen+i <= len(b) {
				return i
			}
		}
	}
	return -1
}

type readBuf []byte

func (b *readBuf) uint8() uint8 {
	v := (*b)[0]
	*b = (*b)[1:]
	return v
}

func (b *readBuf) uint16() uint16 {
	v := binary.LittleEndian.Uint16(*b)
	*b = (*b)[2:]
	return v
}

func (b *readBuf) uint32() uint32 {
	v := binary.LittleEndian.Uint32(*b)
	*b = (*b)[4:]
	return v
}

func (b *readBuf) uint64() uint64 {
	v := binary.LittleEndian.Uint64(*b)
	*b = (*b)[8:]
	return v
}

func (b *readBuf) sub(n int) readBuf {
	b2 := (*b)[:n]
	*b = (*b)[n:]
	return b2
}

// A fileListEntry is a File and its ename.
// If file == nil, the fileListEntry describes a directory without metadata.
type fileListEntry struct {
	name  string
	file  *File
	isDir bool
	isDup bool
}

type fileInfoDirEntry interface {
	fs.FileInfo
	fs.DirEntry
}

func (e *fileListEntry) stat() (fileInfoDirEntry, error) {
	if e.isDup {
		return nil, errors.New(e.name + ": duplicate entries in zip file")
	}
	if !e.isDir {
		return headerFileInfo{&e.file.FileHeader}, nil
	}
	return e, nil
}

// Only used for directories.
func (f *fileListEntry) Name() string      { _, elem, _ := split(f.name); return elem }
func (f *fileListEntry) Size() int64       { return 0 }
func (f *fileListEntry) Mode() fs.FileMode { return fs.ModeDir | 0555 }
func (f *fileListEntry) Type() fs.FileMode { return fs.ModeDir }
func (f *fileListEntry) IsDir() bool       { return true }
func (f *fileListEntry) Sys() any          { return nil }

func (f *fileListEntry) ModTime() time.Time {
	if f.file == nil {
		return time.Time{}
	}
	return f.file.FileHeader.Modified.UTC()
}

func (f *fileListEntry) Info() (fs.FileInfo, error) { return f, nil }

// toValidName coerces name to be a valid name for fs.FS.Open.
func toValidName(name string) string {
	name = strings.ReplaceAll(name, `\`, `/`)
	p := path.Clean(name)

	p = strings.TrimPrefix(p, "/")

	for strings.HasPrefix(p, "../") {
		p = p[len("../"):]
	}

	return p
}

func (r *Reader) initFileList() {
	r.fileListOnce.Do(func() {
		// files and knownDirs map from a file/directory name
		// to an index into the r.fileList entry that we are
		// building. They are used to mark duplicate entries.
		files := make(map[string]int)
		knownDirs := make(map[string]int)

		// dirs[name] is true if name is known to be a directory,
		// because it appears as a prefix in a path.
		dirs := make(map[string]bool)

		for _, file := range r.File {
			isDir := len(file.Name) > 0 && file.Name[len(file.Name)-1] == '/'
			name := toValidName(file.Name)
			if name == "" {
				continue
			}

			if idx, ok := files[name]; ok {
				r.fileList[idx].isDup = true
				continue
			}
			if idx, ok := knownDirs[name]; ok {
				r.fileList[idx].isDup = true
				continue
			}

			for dir := path.Dir(name); dir != "."; dir = path.Dir(dir) {
				dirs[dir] = true
			}

			idx := len(r.fileList)
			entry := fileListEntry{
				name:  name,
				file:  file,
				isDir: isDir,
			}
			r.fileList = append(r.fileList, entry)
			if isDir {
				knownDirs[name] = idx
			} else {
				files[name] = idx
			}
		}
		for dir := range dirs {
			if _, ok := knownDirs[dir]; !ok {
				if idx, ok := files[dir]; ok {
					r.fileList[idx].isDup = true
				} else {
					entry := fileListEntry{
						name:  dir,
						file:  nil,
						isDir: true,
					}
					r.fileList = append(r.fileList, entry)
				}
			}
		}

		sort.Slice(r.fileList, func(i, j int) bool { return fileEntryLess(r.fileList[i].name, r.fileList[j].name) })
	})
}

func fileEntryLess(x, y string) bool {
	xdir, xelem, _ := split(x)
	ydir, yelem, _ := split(y)
	return xdir < ydir || xdir == ydir && xelem < yelem
}

// Open opens the named file in the ZIP archive,
// using the semantics of fs.FS.Open:
// paths are always slash separated, with no
// leading / or ../ elements.
func (r *Reader) Open(name string) (fs.File, error) {
	r.initFileList()

	if !fs.ValidPath(name) {
		return nil, &fs.PathError{Op: "open", Path: name, Err: fs.ErrInvalid}
	}
	e := r.openLookup(name)
	if e == nil {
		return nil, &fs.PathError{Op: "open", Path: name, Err: fs.ErrNotExist}
	}
	if e.isDir {
		return &openDir{e, r.openReadDir(name), 0}, nil
	}
	rc, err := e.file.Open()
	if err != nil {
		return nil, err
	}
	return rc.(fs.File), nil
}

func split(name string) (dir, elem string, isDir bool) {
	if len(name) > 0 && name[len(name)-1] == '/' {
		isDir = true
		name = name[:len(name)-1]
	}
	i := len(name) - 1
	for i >= 0 && name[i] != '/' {
		i--
	}
	if i < 0 {
		return ".", name, isDir
	}
	return name[:i], name[i+1:], isDir
}

var dotFile = &fileListEntry{name: "./", isDir: true}

func (r *Reader) openLookup(name string) *fileListEntry {
	if name == "." {
		return dotFile
	}

	dir, elem, _ := split(name)
	files := r.fileList
	i := sort.Search(len(files), func(i int) bool {
		idir, ielem, _ := split(files[i].name)
		return idir > dir || idir == dir && ielem >= elem
	})
	if i < len(files) {
		fname := files[i].name
		if fname == name || len(fname) == len(name)+1 && fname[len(name)] == '/' && fname[:len(name)] == name {
			return &files[i]
		}
	}
	return nil
}

func (r *Reader) openReadDir(dir string) []fileListEntry {
	files := r.fileList
	i := sort.Search(len(files), func(i int) bool {
		idir, _, _ := split(files[i].name)
		return idir >= dir
	})
	j := sort.Search(len(files), func(j int) bool {
		jdir, _, _ := split(files[j].name)
		return jdir > dir
	})
	return files[i:j]
}

type openDir struct {
	e      *fileListEntry
	files  []fileListEntry
	offset int
}

func (d *openDir) Close() error               { return nil }
func (d *openDir) Stat() (fs.FileInfo, error) { return d.e.stat() }

func (d *openDir) Read([]byte) (int, error) {
	return 0, &fs.PathError{Op: "read", Path: d.e.name, Err: errors.New("is a directory")}
}

func (d *openDir) ReadDir(count int) ([]fs.DirEntry, error) {
	n := len(d.files) - d.offset
	if count > 0 && n > count {
		n = count
	}
	if n == 0 {
		if count <= 0 {
			return nil, nil
		}
		return nil, io.EOF
	}
	list := make([]fs.DirEntry, n)
	for i := range list {
		s, err := d.files[d.offset+i].stat()
		if err != nil {
			return nil, err
		}
		list[i] = s
	}
	d.offset += n
	return list, nil
}<|MERGE_RESOLUTION|>--- conflicted
+++ resolved
@@ -172,41 +172,17 @@
 		// the wrong number of directory entries.
 		return err
 	}
-<<<<<<< HEAD
-=======
-	if os.Getenv("GODEBUG") == "zipinsecurepath=0" {
-		for _, f := range r.File {
-			if f.Name == "" {
-				// Zip permits an empty file name field.
-				continue
-			}
-			// The zip specification states that names must use forward slashes,
-			// so consider any backslashes in the name insecure.
-			if !filepath.IsLocal(f.Name) || strings.Contains(f.Name, "\\") {
-				// zipinsecurepath.IncNonDefault()
-				return ErrInsecurePath
-			}
-		}
-	}
->>>>>>> 010f9295
 	return nil
 }
 
 // RegisterDecompressor registers or overrides a custom decompressor for a
 // specific method ID. If a decompressor for a given method is not found,
-<<<<<<< HEAD
-// Reader will default to looking up the decompressor at the package level.
-func (z *Reader) RegisterDecompressor(method uint16, dcomp Decompressor) {
-	if z.decompressors == nil {
-		z.decompressors = make(map[uint16]Decompressor)
-=======
 // [Reader] will default to looking up the decompressor at the package level.
 func (r *Reader) RegisterDecompressor(method uint16, dcomp Decompressor) {
 	if r.decompressors == nil {
 		r.decompressors = make(map[uint16]Decompressor)
->>>>>>> 010f9295
-	}
-	z.decompressors[method] = dcomp
+	}
+	r.decompressors[method] = dcomp
 }
 
 func (z *Reader) decompressor(method uint16) Decompressor {
