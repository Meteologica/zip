--- conflicted
+++ resolved
@@ -1,10 +1,6 @@
 # Go zip library
 
-<<<<<<< HEAD
-This project is based on the [archive/zip](https://github.com/golang/go/tree/master/src/archive/zip) Go standard library. It adds a new `Updater` struct that allows appending new files to the existing zip archive without having to decompress the whole file. If the file has the same name as one of the existing files, its data is overwritten.
-=======
 This project is based on the [archive/zip](https://github.com/golang/go/tree/master/src/archive/zip) Go standard library. It adds a new `Updater` struct that allows appending new files to the existing zip archive without having to decompress the whole file, and allows overwriting of files already stored in the zip archive.
->>>>>>> 010f9295
 
 ## Usage
 
